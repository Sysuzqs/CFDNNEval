import numpy as np
import torch
from torch.utils.data import DataLoader
import random
<<<<<<< HEAD
# from model.uno import UNO1d, UNO2d, UNO3d
from model import FNO2d, LSM_2d, AutoDeepONet
=======
from model import FNO2d, LSM_2d, UNO2d, KNO2d, UNet2d
>>>>>>> 085b9c95
from dataset import *

def setup_seed(seed):
    torch.manual_seed(seed)  # CPU
    torch.cuda.manual_seed_all(seed)  # GPU
    np.random.seed(seed)  # numpy
    random.seed(seed)  # random and transforms
    torch.backends.cudnn.deterministic = True  # cudnn

def get_dataset(args):
    dataset_args = args["dataset"]
    if(args["flow_name"] == "tube"):
        train_data = TubeDataset(filename=args['flow_name'] + '_train.hdf5',
                                saved_folder=dataset_args['saved_folder'],
                                case_name=dataset_args['case_name'],
                                reduced_resolution=dataset_args["reduced_resolution"],
                                reduced_batch=dataset_args["reduced_batch"],
                                delta_time=dataset_args['delta_time'],
                                stable_state_diff = dataset_args['stable_state_diff'],
                                norm_props = dataset_args['norm_props'],
                                norm_bc = dataset_args['norm_bc'],
                                multi_step_size= dataset_args['multi_step_size']
                                )
        val_data = TubeDataset(filename=args['flow_name'] + '_dev.hdf5',
                                saved_folder=dataset_args['saved_folder'],
                                case_name=dataset_args['case_name'],
                                reduced_resolution=dataset_args["reduced_resolution"],
                                reduced_batch=dataset_args["reduced_batch"],
                                delta_time=dataset_args['delta_time'],
                                stable_state_diff = dataset_args['stable_state_diff'],
                                norm_props = dataset_args['norm_props'],
                                norm_bc = dataset_args['norm_bc'],
                                multi_step_size= dataset_args['multi_step_size']
                                )
        test_data = TubeDataset(filename=args['flow_name'] + '_test.hdf5',
                                saved_folder=dataset_args['saved_folder'],
                                case_name=dataset_args['case_name'],
                                reduced_resolution=dataset_args["reduced_resolution"],
                                reduced_batch=dataset_args["reduced_batch"],
                                delta_time=dataset_args['delta_time'],
                                stable_state_diff = dataset_args['stable_state_diff'],
                                norm_props = dataset_args['norm_props'],
                                norm_bc = dataset_args['norm_bc']
                                )
        test_ms_data = TubeDataset(filename=args['flow_name'] + '_test.hdf5',
                                saved_folder=dataset_args['saved_folder'],
                                case_name=dataset_args['case_name'],
                                reduced_resolution=dataset_args["reduced_resolution"],
                                reduced_batch=dataset_args["reduced_batch"],
                                delta_time=dataset_args['delta_time'],
                                stable_state_diff = dataset_args['stable_state_diff'],
                                norm_props = dataset_args['norm_props'],
                                norm_bc = dataset_args['norm_bc'],
                                multi_step_size= dataset_args['multi_step_size']
                                )
    elif args["flow_name"] == "cavity":
        train_data = CavityDataset(
                                filename=args['flow_name'] + '_train.hdf5',
                                saved_folder=dataset_args['saved_folder'],
                                case_name=dataset_args['case_name'],
                                reduced_resolution=dataset_args["reduced_resolution"],
                                reduced_batch=dataset_args["reduced_batch"],
                                stable_state_diff = dataset_args['stable_state_diff'],
                                norm_props = dataset_args['norm_props'],
                                multi_step_size= dataset_args['multi_step_size']
                                )
        val_data = CavityDataset(
                                filename=args['flow_name'] + '_dev.hdf5',
                                saved_folder=dataset_args['saved_folder'],
                                case_name=dataset_args['case_name'],
                                reduced_resolution=dataset_args["reduced_resolution"],
                                reduced_batch=dataset_args["reduced_batch"],
                                stable_state_diff = dataset_args['stable_state_diff'],
                                norm_props = dataset_args['norm_props'],
                                multi_step_size= dataset_args['multi_step_size']
                                )
        test_data = CavityDataset(
                                filename=args['flow_name'] + '_test.hdf5',
                                saved_folder=dataset_args['saved_folder'],
                                case_name=dataset_args['case_name'],
                                reduced_resolution=dataset_args["reduced_resolution"],
                                reduced_batch=dataset_args["reduced_batch"],
                                stable_state_diff = dataset_args['stable_state_diff'],
                                norm_props = dataset_args['norm_props'],
                                )
        test_ms_data = CavityDataset(
                                filename=args['flow_name'] + '_test.hdf5',
                                saved_folder=dataset_args['saved_folder'],
                                case_name=dataset_args['case_name'],
                                reduced_resolution=dataset_args["reduced_resolution"],
                                reduced_batch=dataset_args["reduced_batch"],
                                stable_state_diff = dataset_args['stable_state_diff'],
                                norm_props = dataset_args['norm_props'],
                                multi_step_size= dataset_args['multi_step_size']
                                )
    elif args["flow_name"] == "NSCH":
        train_data = NSCHDataset(
                                filename='train.hdf5',
                                saved_folder=dataset_args['saved_folder'],
                                case_name=dataset_args['case_name'],
                                reduced_resolution=dataset_args["reduced_resolution"],
                                reduced_batch=dataset_args["reduced_batch"],
                                stable_state_diff = dataset_args['stable_state_diff'],
                                norm_props = dataset_args['norm_props'],
                                multi_step_size= dataset_args['multi_step_size']
                                )
        val_data = NSCHDataset(
                                filename='val.hdf5',
                                saved_folder=dataset_args['saved_folder'],
                                case_name=dataset_args['case_name'],
                                reduced_resolution=dataset_args["reduced_resolution"],
                                reduced_batch=dataset_args["reduced_batch"],
                                stable_state_diff = dataset_args['stable_state_diff'],
                                norm_props = dataset_args['norm_props'],
                                multi_step_size= dataset_args['multi_step_size']
                                )
        test_data = NSCHDataset(
                                filename='test.hdf5',
                                saved_folder=dataset_args['saved_folder'],
                                case_name=dataset_args['case_name'],
                                reduced_resolution=dataset_args["reduced_resolution"],
                                reduced_batch=dataset_args["reduced_batch"],
                                stable_state_diff = dataset_args['stable_state_diff'],
                                norm_props = dataset_args['norm_props'],
                                )
        test_ms_data = NSCHDataset(
                                filename='test.hdf5',
                                saved_folder=dataset_args['saved_folder'],
                                case_name=dataset_args['case_name'],
                                reduced_resolution=dataset_args["reduced_resolution"],
                                reduced_batch=dataset_args["reduced_batch"],
                                stable_state_diff = dataset_args['stable_state_diff'],
                                norm_props = dataset_args['norm_props'],
                                multi_step_size= dataset_args['multi_step_size']
                                )
    elif args["flow_name"] == "TGV":
        train_data = TGVDataset(
                                filename='train.hdf5',
                                saved_folder=dataset_args['saved_folder'],
                                case_name=dataset_args['case_name'],
                                reduced_resolution=dataset_args["reduced_resolution"],
                                reduced_batch=dataset_args["reduced_batch"],
                                stable_state_diff = dataset_args['stable_state_diff'],
                                norm_props = dataset_args['norm_props'],
                                multi_step_size= dataset_args['multi_step_size']
                                )
        val_data = TGVDataset(
                                filename='val.hdf5',
                                saved_folder=dataset_args['saved_folder'],
                                case_name=dataset_args['case_name'],
                                reduced_resolution=dataset_args["reduced_resolution"],
                                reduced_batch=dataset_args["reduced_batch"],
                                stable_state_diff = dataset_args['stable_state_diff'],
                                norm_props = dataset_args['norm_props'],
                                multi_step_size= dataset_args['multi_step_size']
                                )
        test_data = TGVDataset(
                                filename='test.hdf5',
                                saved_folder=dataset_args['saved_folder'],
                                case_name=dataset_args['case_name'],
                                reduced_resolution=dataset_args["reduced_resolution"],
                                reduced_batch=dataset_args["reduced_batch"],
                                stable_state_diff = dataset_args['stable_state_diff'],
                                norm_props = dataset_args['norm_props'],
                                )
        test_ms_data = TGVDataset(
                                filename='test.hdf5',
                                saved_folder=dataset_args['saved_folder'],
                                case_name=dataset_args['case_name'],
                                reduced_resolution=dataset_args["reduced_resolution"],
                                reduced_batch=dataset_args["reduced_batch"],
                                stable_state_diff = dataset_args['stable_state_diff'],
                                norm_props = dataset_args['norm_props'],
                                multi_step_size= dataset_args['multi_step_size']
                                )
    elif args['flow_name'] == 'Darcy':
        train_data = DarcyDataset(
                                filename=args['flow_name'] + '_train.hdf5',
                                saved_folder=dataset_args['saved_folder'],
                                case_name=dataset_args['case_name'],
                                reduced_resolution=dataset_args["reduced_resolution"],
                                reduced_batch=dataset_args["reduced_batch"],
                                )
        val_data = DarcyDataset(
                                filename=args['flow_name'] + '_dev.hdf5',
                                saved_folder=dataset_args['saved_folder'],
                                case_name=dataset_args['case_name'],
                                reduced_resolution=dataset_args["reduced_resolution"],
                                reduced_batch=dataset_args["reduced_batch"],
                                )
        test_data = DarcyDataset(
                                filename=args['flow_name'] + '_test.hdf5',
                                saved_folder=dataset_args['saved_folder'],
                                case_name=dataset_args['case_name'],
                                reduced_resolution=dataset_args["reduced_resolution"],
                                reduced_batch=dataset_args["reduced_batch"],
                                )
        test_ms_data = None
    else:
        raise ValueError("Invalid flow name.")
    print("#Train data: ", len(train_data))
    print("#Validation data: ", len(val_data))
    print("#Test data: ", len(test_data))
    return train_data, val_data, test_data, test_ms_data

def get_dataloader(train_data, val_data, test_data, test_ms_data, args):
    dataloader_args = args["dataloader"]
    train_loader = DataLoader(train_data, shuffle=True, multiprocessing_context = 'spawn', generator=torch.Generator(device = 'cpu'), 
                              batch_size=dataloader_args['train_batch_size'], 
                              num_workers= dataloader_args['num_workers'], pin_memory=dataloader_args['pin_memory'])
    val_loader = DataLoader(val_data, shuffle=False, multiprocessing_context = 'spawn', generator=torch.Generator(device = 'cpu'), 
                            batch_size=dataloader_args['val_batch_size'],
                            num_workers= dataloader_args['num_workers'], pin_memory=dataloader_args['pin_memory'])
    test_loader = DataLoader(test_data, shuffle=False, drop_last=True,
                            batch_size=dataloader_args['test_batch_size'],
                            num_workers= dataloader_args['num_workers'], pin_memory=dataloader_args['pin_memory'])
    if test_ms_data is not None:
        test_ms_loader = DataLoader(test_ms_data, shuffle=False, drop_last=True,
                                batch_size=dataloader_args['test_batch_size'],
                                num_workers= dataloader_args['num_workers'], pin_memory=dataloader_args['pin_memory'])
    else:
        test_ms_loader = None
    
    return train_loader, val_loader, test_loader, test_ms_loader

def get_model(spatial_dim, n_case_params, args):
    assert spatial_dim <= 3, "Spatial dimension of data can not exceed 3."
    model_name = args["model_name"]
    model_args = args["model"]
    if args['flow_name'] in ["Darcy"]:   # time irrelevant
        if spatial_dim == 2:
            if model_name == "FNO": 
                model = FNO2d(inputs_channel=model_args['inputs_channel'],
                                outputs_channel=model_args['outputs_channel'],
                        width = model_args['width'],
                        modes1 = model_args['modes'],
                        modes2 = model_args['modes'],
                        n_case_params = n_case_params)
            elif model_name == "LSM":
                model = LSM_2d(inputs_channel=model_args['inputs_channel'],
                        outputs_channel=model_args['outputs_channel'],
                        d_model = model_args['width'],
                        num_token=model_args['num_token'], 
                        num_basis=model_args['num_basis'], 
                        patch_size=model_args['patch_size'],
                        padding=model_args['padding'],
                        n_case_params = n_case_params)
<<<<<<< HEAD
            elif model_name == "AutoDeepOnet":
                model = AutoDeepONet(
                        branch_dim=model_args['branch_dim'],
                        trunk_dim =2, # (x,y)
                        inputs_channel=model_args['inputs_channel'],
                        out_channel=model_args['outputs_channel'],
                        width=model_args["deeponet_width"],
                        trunk_depth=model_args["trunk_depth"],
                        branch_depth=model_args["branch_depth"],
                        act_name=model_args["act_fn"],
                        )
=======
            elif model_name == 'UNO':
                model = UNO2d(in_channels=model_args["in_channels"],
                          out_channels = model_args["out_channels"],
                          width=model_args["width"],
                          n_case_params = n_case_params)
            elif model_name == 'UNet':
                model = UNet2d(in_channels=model_args['in_channels'],
                        out_channels=model_args['out_channels'],
                        init_features=model_args['init_features'],
                        n_case_params = n_case_params)
>>>>>>> 085b9c95
        else:
            #TODO
            pass
    else:
        if spatial_dim == 1:
            pass
        elif spatial_dim == 2:
            if model_name == "FNO":
                model = FNO2d(inputs_channel=model_args['inputs_channel'],
                              outputs_channel=model_args['outputs_channel'],
                      width = model_args['width'],
                      modes1 = model_args['modes'],
                      modes2 = model_args['modes'],
                      n_case_params = n_case_params)
            elif model_name == "LSM":
                model = LSM_2d(inputs_channel=model_args['inputs_channel'],
                        outputs_channel=model_args['outputs_channel'],
                      d_model = model_args['width'],
                      num_token=model_args['num_token'], 
                      num_basis=model_args['num_basis'], 
                      patch_size=model_args['patch_size'],
                      padding=model_args['padding'],
                      n_case_params = n_case_params)
<<<<<<< HEAD
            if model_name == "AutoDeepOnet":
                model = AutoDeepONet(
                        branch_dim=model_args['branch_dim'],
                        trunk_dim =2, # (x,y)
                        inputs_channel=model_args['inputs_channel'],
                        out_channel=model_args['outputs_channel'],
                        width=model_args["deeponet_width"],
                        trunk_depth=model_args["trunk_depth"],
                        branch_depth=model_args["branch_depth"],
                        act_name=model_args["act_fn"],
                        )
=======
            elif model_name == 'UNO':
                model = UNO2d(in_channels=model_args["in_channels"],
                          out_channels = model_args["out_channels"],
                          width=model_args["width"],
                          n_case_params = n_case_params)
            elif model_name == 'KNO':
                model = KNO2d(n_case_params=n_case_params, **model_args)
            elif model_name == 'UNet':
                model = UNet2d(in_channels=model_args['in_channels'],
                        out_channels=model_args['out_channels'],
                        init_features=model_args['init_features'],
                        n_case_params = n_case_params)
>>>>>>> 085b9c95

        elif spatial_dim == 3:
            pass
    return model<|MERGE_RESOLUTION|>--- conflicted
+++ resolved
@@ -2,12 +2,7 @@
 import torch
 from torch.utils.data import DataLoader
 import random
-<<<<<<< HEAD
-# from model.uno import UNO1d, UNO2d, UNO3d
-from model import FNO2d, LSM_2d, AutoDeepONet
-=======
-from model import FNO2d, LSM_2d, UNO2d, KNO2d, UNet2d
->>>>>>> 085b9c95
+from model import FNO2d, LSM_2d, AutoDeepONet, UNO2d, KNO2d, UNet2d
 from dataset import *
 
 def setup_seed(seed):
@@ -255,7 +250,6 @@
                         patch_size=model_args['patch_size'],
                         padding=model_args['padding'],
                         n_case_params = n_case_params)
-<<<<<<< HEAD
             elif model_name == "AutoDeepOnet":
                 model = AutoDeepONet(
                         branch_dim=model_args['branch_dim'],
@@ -267,7 +261,6 @@
                         branch_depth=model_args["branch_depth"],
                         act_name=model_args["act_fn"],
                         )
-=======
             elif model_name == 'UNO':
                 model = UNO2d(in_channels=model_args["in_channels"],
                           out_channels = model_args["out_channels"],
@@ -278,7 +271,6 @@
                         out_channels=model_args['out_channels'],
                         init_features=model_args['init_features'],
                         n_case_params = n_case_params)
->>>>>>> 085b9c95
         else:
             #TODO
             pass
@@ -302,19 +294,6 @@
                       patch_size=model_args['patch_size'],
                       padding=model_args['padding'],
                       n_case_params = n_case_params)
-<<<<<<< HEAD
-            if model_name == "AutoDeepOnet":
-                model = AutoDeepONet(
-                        branch_dim=model_args['branch_dim'],
-                        trunk_dim =2, # (x,y)
-                        inputs_channel=model_args['inputs_channel'],
-                        out_channel=model_args['outputs_channel'],
-                        width=model_args["deeponet_width"],
-                        trunk_depth=model_args["trunk_depth"],
-                        branch_depth=model_args["branch_depth"],
-                        act_name=model_args["act_fn"],
-                        )
-=======
             elif model_name == 'UNO':
                 model = UNO2d(in_channels=model_args["in_channels"],
                           out_channels = model_args["out_channels"],
@@ -327,7 +306,6 @@
                         out_channels=model_args['out_channels'],
                         init_features=model_args['init_features'],
                         n_case_params = n_case_params)
->>>>>>> 085b9c95
 
         elif spatial_dim == 3:
             pass
